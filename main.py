--- conflicted
+++ resolved
@@ -391,14 +391,10 @@
             return True, {"message": "Cities found", "data": cities}
         else:
             # Handle empty or unexpected response
-<<<<<<< HEAD
-            return False, {
+            return True, {
                 "message": "No cities found or unexpected response format",
                 "data": [],
             }
-=======
-            return True, {"message": "No cities found or unexpected response format", "data": []}
->>>>>>> a847db04
     except Exception as e:
         # Handle exceptions, such as connection errors or query failures
         return False, {"message": f"An API error occurred: {str(e)}", "data": []}
@@ -531,115 +527,105 @@
 
 
 if __name__ == "__main__":
-<<<<<<< HEAD
-    req = {"function": "get", "object_type": "city", "identifier": "United States"}
-    success, message = get_cities_by_country(req)
-    print(success)
-    print(message)
-    # app.run(debug=True)
-
-    create_req = {
-        "function": "create",
-        "object_type": "event",
-        "identifier": "1234345256345635",
-        "attributes": {
-            "venue_id": "1234345256345635",
-            "event_name": "Yaml sesh",
-            "date_time": "24 March 2024",
-            "total_tickets": 1,
-            "sold_tickets": 0,
-            "artist_ids": ["105165436154430421986"],
-        },
-    }
-    id, message = create_event(create_req)
-    print(id)
-    print(message)
-
-    get_artist_events_req = {
-        "function": "get",
-        "object_type": "event",
-        "identifier": "105165436154430421986",  # artist_id
-    }
-    success, message = get_events_for_artist(get_artist_events_req)
-    print(success)
-    print(message)
-
-    get_venue_events_req = {
-        "function": "get",
-        "object_type": "event",
-        "identifier": "1234345256345635",  # venue_id
-    }
-    success, message = get_events_for_venue(get_venue_events_req)
-    print(success)
-    print(message)
-
-    get_attendee_events_req = {
-        "function": "get",
-        "object_type": "event",
-        "identifier": "105165436154430421986",  # attendee_id
-    }
-    success, message = get_events_for_attendee(get_attendee_events_req)
-    print(success)
-    print(message)
-
-    get_city_events_req = {
-        "function": "get",
-        "object_type": "event",
-        "identifier": "Juliopolis",  # city_name
-    }
-    success, message = get_events_in_city(get_city_events_req)
-    print(success)
-    print(message)
-
-    get_req = {
-        "function": "get",
-        "object_type": "event",
-        "identifier": id,
-        "attributes": {
-            "venue_id": True,
-            "event_name": True,
-            "date_time": True,
-            "total_tickets": True,
-            "sold_tickets": True,
-            "artist_ids": True,
-        },
-    }
-    success, message = get_event_info(get_req)
-    print(success)
-    print(message)
-
-    update_req = {
-        "function": "update",
-        "object_type": "event",
-        "identifier": id,
-        "attributes": {
-            "venue_id": "1234345256345635",
-            "event_name": "Yaml sesh 2.0",
-            "date_time": "2024-03-25T02:05:00+00:00",
-            "total_tickets": 1,
-            "sold_tickets": 0,
-            "artist_ids": ["105165436154430421986"],
-        },
-    }
-    id, message = update_event(update_req)
-    print(id)
-    print(message)
-
-    delete_req = {
-        "function": "delete",
-        "object_type": "event",
-        "identifier": id,
-        "attributes": {},
-    }
-    id, message = delete_event(update_req)
-    print(id)
-    print(message)
-=======
-    req_ = {
-        "function": "get",
-        "object_type": "event",
-        "identifier": "Davao"
-    }
-    print(get_events_in_city(req_))
-    # app.run(debug=True)
->>>>>>> a847db04
+    # req = {"function": "get", "object_type": "city", "identifier": "United States"}
+    # success, message = get_cities_by_country(req)
+    # print(success)
+    # print(message)
+    app.run(debug=True)
+    #
+    # create_req = {
+    #     "function": "create",
+    #     "object_type": "event",
+    #     "identifier": "1234345256345635",
+    #     "attributes": {
+    #         "venue_id": "1234345256345635",
+    #         "event_name": "Yaml sesh",
+    #         "date_time": "24 March 2024",
+    #         "total_tickets": 1,
+    #         "sold_tickets": 0,
+    #         "artist_ids": ["105165436154430421986"],
+    #     },
+    # }
+    # id, message = create_event(create_req)
+    # print(id)
+    # print(message)
+    #
+    # get_artist_events_req = {
+    #     "function": "get",
+    #     "object_type": "event",
+    #     "identifier": "105165436154430421986",  # artist_id
+    # }
+    # success, message = get_events_for_artist(get_artist_events_req)
+    # print(success)
+    # print(message)
+    #
+    # get_venue_events_req = {
+    #     "function": "get",
+    #     "object_type": "event",
+    #     "identifier": "1234345256345635",  # venue_id
+    # }
+    # success, message = get_events_for_venue(get_venue_events_req)
+    # print(success)
+    # print(message)
+    #
+    # get_attendee_events_req = {
+    #     "function": "get",
+    #     "object_type": "event",
+    #     "identifier": "105165436154430421986",  # attendee_id
+    # }
+    # success, message = get_events_for_attendee(get_attendee_events_req)
+    # print(success)
+    # print(message)
+    #
+    # get_city_events_req = {
+    #     "function": "get",
+    #     "object_type": "event",
+    #     "identifier": "Juliopolis",  # city_name
+    # }
+    # success, message = get_events_in_city(get_city_events_req)
+    # print(success)
+    # print(message)
+    #
+    # get_req = {
+    #     "function": "get",
+    #     "object_type": "event",
+    #     "identifier": id,
+    #     "attributes": {
+    #         "venue_id": True,
+    #         "event_name": True,
+    #         "date_time": True,
+    #         "total_tickets": True,
+    #         "sold_tickets": True,
+    #         "artist_ids": True,
+    #     },
+    # }
+    # success, message = get_event_info(get_req)
+    # print(success)
+    # print(message)
+    #
+    # update_req = {
+    #     "function": "update",
+    #     "object_type": "event",
+    #     "identifier": id,
+    #     "attributes": {
+    #         "venue_id": "1234345256345635",
+    #         "event_name": "Yaml sesh 2.0",
+    #         "date_time": "2024-03-25T02:05:00+00:00",
+    #         "total_tickets": 1,
+    #         "sold_tickets": 0,
+    #         "artist_ids": ["105165436154430421986"],
+    #     },
+    # }
+    # id, message = update_event(update_req)
+    # print(id)
+    # print(message)
+    #
+    # delete_req = {
+    #     "function": "delete",
+    #     "object_type": "event",
+    #     "identifier": id,
+    #     "attributes": {},
+    # }
+    # id, message = delete_event(update_req)
+    # print(id)
+    # print(message)